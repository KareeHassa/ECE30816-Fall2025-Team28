import json
import logging
from datetime import datetime, timezone
from typing import Any, Dict, Optional

from Models import Model
from lib.LLM_Manager import LLMManager
from lib.Metric_Result import MetricResult, MetricType
from Helpers import _parse_iso8601, _months_between


class ModelMetricService:
    def __init__(self) -> None:
        self.llm_manager = LLMManager()

    def EvaluateModel(
        self, model_description: str, dataset_description: str
    ) -> MetricResult:
        return MetricResult(
            metric_type=MetricType.PERFORMANCE_CLAIMS,
            value=0.0,
            details={
                "info": "Model evaluation not yet implemented"
            },
            latency_ms=0,
            error=None
        )

    def EvaluatePerformanceClaims(self, Data: Model) -> MetricResult:
        def _compose_source_text(data: Model) -> str:
            readme = ""
            path = getattr(data, "readme_path", None)
            if path:
                try:
                    with open(path, "r", encoding="utf-8") as fh:
                        readme = fh.read()
                except Exception:
                    readme = ""
            card = ""
            card_obj = getattr(data, "card", None)
            if card_obj is not None:
                card = str(card_obj)
            text = (readme + "\n\n" + card).strip()
            if len(text) > 16000:
                text = text[:16000] + "\n\n...[truncated]..."
            return text

        def prepare_llm_prompt(data: Model) -> str:
            assert isinstance(data, Model)
            text = _compose_source_text(data)
            return (
                "You are evaluating a machine learning model card/README. "
                "Only use the provided text. Return STRICT JSON with these "
                "boolean fields and a short notes string:\n"
                "{\n"
                '  "has_benchmark_datasets": true|false,\n'
                '  "has_quantitative_results": true|false,\n'
                '  "has_baseline_or_sota_comparison": true|false,\n'
                '  "notes": "brief rationale"\n'
                "}\n\n"
                "Definitions:\n"
                "- Benchmark datasets: named datasets (e.g., SQuAD, GLUE, "
                "ImageNet, MMLU, etc.).\n"
                "- Quantitative results: numeric metrics or tables "
                "(accuracy, F1, BLEU, etc.).\n"
                "- Baseline/SoTA: comparison vs prior or state-of-the-art.\n\n"
                "=== BEGIN TEXT ===\n"
                f"{text}\n"
                "=== END TEXT ===\n"
            )

        def parse_llm_response(response: str) -> Dict[str, Any]:
            obj = json.loads(response)  # let it raise if bad JSON
            return {
                "has_benchmark_datasets": bool(
                    obj.get("has_benchmark_datasets", False)
                ),
                "has_quantitative_results": bool(
                    obj.get("has_quantitative_results", False)
                ),
                "has_baseline_or_sota_comparison": bool(
                    obj.get("has_baseline_or_sota_comparison", False)
                ),
                "notes": str(obj.get("notes", ""))[:400],
            }

        try:
            prompt = prepare_llm_prompt(Data)
            response = self.llm_manager.call_gemini_api(prompt)
            parsed = parse_llm_response(response.content)

            score = 0.0
            if parsed["has_benchmark_datasets"]:
                score += 0.3
            if parsed["has_quantitative_results"]:
                score += 0.4
            if parsed["has_baseline_or_sota_comparison"]:
                score += 0.3
            if score > 1.0:
                score = 1.0

            details = {"mode": "llm", **parsed}

            return MetricResult(
                metric_type=MetricType.PERFORMANCE_CLAIMS,
                value=score,
                details=details,
                latency_ms=0,
            )

        except Exception as exc:
            raise RuntimeError("LLM evaluation failed") from exc

    def EvaluateBusFactor(self, Data: Model) -> MetricResult:
        def _contributors_score(contrib_count: int) -> float:
            if contrib_count >= 7:
                return 1.0
            if 4 <= contrib_count <= 6:
                return 0.7
            if 2 <= contrib_count <= 3:
                return 0.5
            if contrib_count == 1:
                return 0.3
            return 0.0

        def _recency_score(last_commit: Optional[datetime]) -> float:
            if last_commit is None:
                return 0.0
            now = datetime.now(timezone.utc)
            months = _months_between(now, last_commit)
            if months < 3.0:
                return 1.0
            score = 1.0 - 0.1 * (months - 3.0)
            if months > 12.0:
                return 0.0
            if score < 0.0:
                return 0.0
            if score > 1.0:
                return 1.0
            return score

        def _latest_commit_ts(data: Model) -> Optional[datetime]:
            commits = getattr(data, "repo_commit_history", [])
            for item in commits:
                commit = item.get("commit", {})
                author = commit.get("author", {})
                ts = author.get("date")
                if isinstance(ts, str):
                    dt = _parse_iso8601(ts)
                    if dt is not None:
                        return dt
            return None

        def _contributors_count(data: Model) -> int:
            contribs = getattr(data, "repo_contributors", [])
            if not isinstance(contribs, list):
                return 0
            return sum(
                1 for c in contribs
                if int(c.get("contributions", 0)) > 0
            )

        try:
            n_contrib = _contributors_count(Data)
            last_ts = _latest_commit_ts(Data)

            c_score = _contributors_score(n_contrib)
            r_score = _recency_score(last_ts)

            score = 0.7 * c_score + 0.3 * r_score
            if score < 0.0:
                score = 0.0
            if score > 1.0:
                score = 1.0

            months = None
            if last_ts is not None:
                months = round(
                    _months_between(datetime.now(timezone.utc), last_ts), 2)

            details = {
                "contributors_count": n_contrib,
                "contributors_score": round(c_score, 3),
                "last_commit_months_ago": months,
                "recency_score": round(r_score, 3),
                "blend": "0.7*contributors + 0.3*recency",
            }

            return MetricResult(
                metric_type=MetricType.BUS_FACTOR,
                value=score,
                details=details,
                latency_ms=0,
            )

        except Exception as e:
            logging.error(f"Failed to evaluate bus factor: {e}")
            raise RuntimeError("Bus factor evaluation failed") from e

    def EvaluateSize(self, Data: Model) -> MetricResult:
        def _size_metric(x: float) -> float:
            return 0.0 if x < 0.0 else 1.0 if x > 1.0 else x

        def _size_band_mb(
            x: float, a: float, b: float, c: float, d: float
        ) -> float:
            if x <= a:
                return 1.0
            if x <= b:
                return 0.6
            if x <= c:
                return 0.3
            if x <= d:
                return 0.1
            return 0.0

        try:
            if isinstance(Data.repo_metadata, dict):
                s = (
                    Data.repo_metadata.get("size_mb")
                    or Data.repo_metadata.get("size")
                )

                size_mb = 0.0
                if isinstance(s, str):
                    if s.lower().endswith("gb"):
                        try:
                            size_mb = float(s[:-2]) * 1024.0
                        except (ValueError, TypeError) as e:
                            logging.error(
                                f"Failed to parse GB size '{s}': {e}"
                            )
                            raise ValueError(
                                f"Invalid GB size format: {s}"
                            ) from e
                    else:
                        try:
                            size_mb = float(s)
                        except (ValueError, TypeError) as e:
                            logging.error(
                                f"Failed to parse MB size '{s}': {e}"
                            )
                            raise ValueError(
                                f"Invalid MB size format: {s}"
                            ) from e
                elif isinstance(s, (int, float)):
                    size_mb = float(s)

                r_pi = _size_metric(
                    _size_band_mb(size_mb, 200, 500, 1500, 2000)
                )

                j_nano = _size_metric(
                    _size_band_mb(size_mb, 400, 1500, 4000, 6000)
                )

                d_pc = _size_metric(
                    _size_band_mb(size_mb, 2000, 7000, 20000, 40000)
                )

                aws = _size_metric(
                    _size_band_mb(size_mb, 40000, 60000, 120000, 240000)
                )

                sizeScore = (r_pi + j_nano + d_pc + aws) / 4.0

                return MetricResult(
                    metric_type=MetricType.SIZE_SCORE,
                    value=sizeScore,
                    details={"derived_size_mb": size_mb},
                    latency_ms=0,
                )
            else:
                logging.warning("Model repo_metadata is not a dictionary")
                return MetricResult(
                    metric_type=MetricType.SIZE_SCORE,
                    value=0.0,
                    details={"error": "repo_metadata is not a dictionary"},
                    latency_ms=0,
                )

        except Exception as e:
            logging.error(f"Failed to evaluate model size: {e}")
            raise RuntimeError("Size evaluation failed") from e

<<<<<<< HEAD
    def EvaluateDatasetAndCodeScore(self, Data: Model) -> MetricResult:
        def _compose_source_text(data: Model) -> str:
=======
    def EvaluateRampUpTime(self, Model: ModelManager) -> MetricResult:
        def _compose_source_text(data: ModelManager) -> str:
>>>>>>> 963d02bc
            readme = ""
            path = getattr(data, "readme_path", None)
            if path:
                try:
                    with open(path, "r", encoding="utf-8") as fh:
                        readme = fh.read()
                except Exception:
                    readme = ""
<<<<<<< HEAD
            card = ""
            card_obj = getattr(data, "card", None)
            if card_obj is not None:
                card = str(card_obj)
            text = (readme + "\n\n" + card).strip()
=======
            text = (readme).strip()
>>>>>>> 963d02bc
            if len(text) > 16000:
                text = text[:16000] + "\n\n...[truncated]..."
            return text

<<<<<<< HEAD
        def prepare_llm_prompt(data: Model) -> str:
            assert isinstance(data, Model)
            text = _compose_source_text(data)
            return (
                "You are evaluating a machine learning model card/README "
                "for dataset and code references. "
                "Only use the provided text. Return STRICT JSON with these "
                "boolean fields and a short notes string:\n"
                "{\n"
                '  "lists_training_datasets": true|false,\n'
                '  "links_to_huggingface_datasets": true|false,\n'
                '  "links_to_code_repo": true|false,\n'
                '  "notes": "brief rationale"\n'
                "}\n\n"
                "Definitions:\n"
                "- lists_training_datasets: README explicitly mentions "
                "training datasets used (dataset names, descriptions).\n"
                "- links_to_huggingface_datasets: Contains links to "
                "Hugging Face Hub datasets (huggingface.co/datasets/).\n"
                "- links_to_code_repo: Contains links to training/"
                "fine-tuning code repositories (GitHub, GitLab, etc.).\n\n"
=======
        def prepare_llm_prompt(data: ModelManager) -> str:
            assert isinstance(data, ModelManager)
            text = _compose_source_text(data)
            return (
                "You are evaluating a machine learning model card/README. "
                "Only use the provided text. Return STRICT JSON with these "
                "float fields and a short notes string:\n"
                "{\n"
                '  "quality_of_example_code": 0.3,\n'
                '  "readme_coverage": 0.4,\n'
                '  "notes": "brief rationale"\n'
                "}\n\n"
                "Definitions:\n"
                "- Quality of example code: How comprehensive and"
                " well-documented are the examples provided in the README?"
                " (0.0 = none, 0.5 = excellent). Return a single float value.\n"
                "- Readme coverage: How detailed and clear is the README?"
                " (Contains headings like 'Usage', 'Training Data', "
                "'Evaluation', etc.)."
                " (0.0 = none, 0.5 = excellent). Return a single float value.\n"
>>>>>>> 963d02bc
                "=== BEGIN TEXT ===\n"
                f"{text}\n"
                "=== END TEXT ===\n"
            )

        def parse_llm_response(response: str) -> Dict[str, Any]:
<<<<<<< HEAD
            obj = json.loads(response)
            return {
                "lists_training_datasets": bool(
                    obj.get("lists_training_datasets", False)
                ),
                "links_to_huggingface_datasets": bool(
                    obj.get("links_to_huggingface_datasets", False)
                ),
                "links_to_code_repo": bool(
                    obj.get("links_to_code_repo", False)
                ),
=======
            logging.info(f"LLM Response received: {repr(response)}")
            if not response or not response.strip():
                raise ValueError("Empty response from LLM")
            
            # Remove markdown code block markers if present
            response = response.strip()
            if response.startswith("```json"):
                response = response[7:]  # Remove ```json
            if response.startswith("```"):
                response = response[3:]   # Remove ```
            if response.endswith("```"):
                response = response[:-3]  # Remove trailing ```
            response = response.strip()
            
            obj = json.loads(response)  # let it raise if bad JSON
            
            # Handle array values - take the first value if it's an array
            quality_val = obj.get("quality_of_example_code", 0.0)
            if isinstance(quality_val, list) and quality_val:
                quality_val = quality_val[0]
            
            readme_val = obj.get("readme_coverage", 0.0)
            if isinstance(readme_val, list) and readme_val:
                readme_val = readme_val[0]
            
            return {
                "quality_of_example_code": float(quality_val),
                "readme_coverage": float(readme_val),
>>>>>>> 963d02bc
                "notes": str(obj.get("notes", ""))[:400],
            }

        try:
<<<<<<< HEAD
            prompt = prepare_llm_prompt(Data)
            response = self.llm_manager.call_gemini_api(prompt)
            parsed = parse_llm_response(response.content)

            score = 0.0
            if parsed["lists_training_datasets"]:
                score += 0.3
            if parsed["links_to_huggingface_datasets"]:
                score += 0.3
            if parsed["links_to_code_repo"]:
                score += 0.4
            if score > 1.0:
                score = 1.0
=======
            prompt = prepare_llm_prompt(Model)
            logging.info(f"Calling LLM with prompt length: {len(prompt)}")
            response = self.llm_manager.call_gemini_api(prompt)
            logging.info(f"LLM response object: {response}")
            logging.info(f"LLM response content: {repr(response.content)}")
            parsed = parse_llm_response(response.content)

            score = 0.0
            score += parsed["quality_of_example_code"]
            score += parsed["readme_coverage"]
>>>>>>> 963d02bc

            details = {"mode": "llm", **parsed}

            return MetricResult(
<<<<<<< HEAD
                metric_type=MetricType.DATASET_AND_CODE_SCORE,
=======
                metric_type=MetricType.RAMP_UP_TIME,
>>>>>>> 963d02bc
                value=score,
                details=details,
                latency_ms=0,
            )

        except Exception as exc:
<<<<<<< HEAD
            raise RuntimeError("Dataset and code evaluation failed") from exc

    def EvaluateAvailability(self, Model: Model) -> MetricResult:
        try:
            if isinstance(Model.repo_metadata, dict):
                is_private = Model.repo_metadata.get("private", False)
                if isinstance(is_private, str):
                    is_private = is_private.lower() == "true"
                availability = 0.0 if is_private else 1.0
                details = {"is_private": is_private}
            else:
                availability = 0.0
                details = {"error": "repo_metadata is not a dictionary"}

            return MetricResult(
                metric_type=MetricType.AVAILABILITY,
                value=availability,
                details=details,
                latency_ms=0,
            )

        except Exception as e:
            logging.error(f"Failed to evaluate availability: {e}")
            raise RuntimeError("Availability evaluation failed") from e

    def EvaluateCodeQuality(self, Data: Model) -> MetricResult:
        def _check_test_files(repo_contents: list) -> bool:
            if not isinstance(repo_contents, list):
                return False

            test_indicators = [
                'test', 'tests', 'testing', 'unittest', 'unit_test',
                'test_', '_test', 'spec', 'specs'
            ]

            for item in repo_contents:
                if isinstance(item, dict):
                    name = item.get('name', '').lower()
                    path = item.get('path', '').lower()

                    for indicator in test_indicators:
                        if (indicator in name or indicator in path or
                                name.startswith('test_') or
                                name.endswith('_test.py') or
                                name.endswith('_test') or
                                'test.py' in name):
                            return True
            return False

        def _check_dependency_management(repo_contents: list) -> bool:
            if not isinstance(repo_contents, list):
                return False

            dependency_files = [
                'requirements.txt', 'setup.py', 'pyproject.toml',
                'pipfile', 'poetry.lock', 'conda.yml', 'environment.yml'
            ]

            for item in repo_contents:
                if isinstance(item, dict):
                    name = item.get('name', '').lower()
                    if name in dependency_files:
                        return True
            return False

        def _analyze_code_with_llm(repo_contents: list) -> Dict[str, Any]:
            repo_summary = []
            for item in repo_contents[:50]:
                if isinstance(item, dict):
                    name = item.get('name', '')
                    item_type = item.get('type', '')
                    repo_summary.append(f"{item_type}: {name}")

            repo_text = "\n".join(repo_summary)

            prompt = (
                "You are analyzing a code repository structure for quality. "
                "Based on the file/directory listing below, evaluate "
                "code quality indicators. "
                "Return STRICT JSON with these boolean fields:\n"
                "{\n"
                '  "has_comprehensive_tests": true|false,\n'
                '  "shows_good_structure": true|false,\n'
                '  "has_documentation": true|false,\n'
                '  "notes": "brief analysis"\n'
                "}\n\n"
                "Definitions:\n"
                "- has_comprehensive_tests: Tests appear to cover "
                "multiple components/modules\n"
                "- shows_good_structure: Clear separation of concerns, "
                "organized directories\n"
                "- has_documentation: README, docs, or inline "
                "documentation present\n\n"
                "=== REPOSITORY STRUCTURE ===\n"
                f"{repo_text}\n"
                "=== END STRUCTURE ===\n"
            )

            try:
                response = self.llm_manager.call_gemini_api(prompt)
                obj = json.loads(response.content)
                return {
                    "has_comprehensive_tests": bool(
                        obj.get("has_comprehensive_tests", False)
                    ),
                    "shows_good_structure": bool(
                        obj.get("shows_good_structure", False)
                    ),
                    "has_documentation": bool(
                        obj.get("has_documentation", False)
                    ),
                    "notes": str(obj.get("notes", ""))[:400],
                }
            except Exception:
                return {
                    "has_comprehensive_tests": False,
                    "shows_good_structure": False,
                    "has_documentation": False,
                    "notes": "LLM analysis failed"
                }

        try:
            repo_contents = getattr(Data, "repo_contents", [])

            if not isinstance(repo_contents, list):
                return MetricResult(
                    metric_type=MetricType.CODE_QUALITY,
                    value=0.0,
                    details={"error": "No repository contents available"},
                    latency_ms=0,
                )

            has_tests = _check_test_files(repo_contents)
            has_dependency_mgmt = _check_dependency_management(repo_contents)

            llm_analysis = _analyze_code_with_llm(repo_contents)

            score = 0.0
            if has_tests:
                score += 0.4

            if llm_analysis["shows_good_structure"]:
                score += 0.3
            if has_dependency_mgmt:
                score += 0.3

            if score > 1.0:
                score = 1.0

            details = {
                "has_tests": has_tests,
                "has_dependency_management": has_dependency_mgmt,
                "lint_check_proxy": llm_analysis["shows_good_structure"],
                "llm_analysis": llm_analysis
            }

            return MetricResult(
                metric_type=MetricType.CODE_QUALITY,
                value=score,
                details=details,
                latency_ms=0,
            )

        except Exception as e:
            logging.error(f"Failed to evaluate code quality: {e}")
            raise RuntimeError("Code quality evaluation failed") from e

    def EvaluateDatasetsQuality(self, Data: Model) -> MetricResult:

        def _compose_dataset_text(data: Model) -> str:
            dataset_texts = []

            dataset_cards = getattr(data, "dataset_cards", {})
            dataset_infos = getattr(data, "dataset_infos", {})

            for dataset_id, card in dataset_cards.items():
                card_text = ""
                if card is not None:
                    card_text += f"Dataset: {dataset_id}\n"
                    card_text += f"Card Data: {str(card)}\n"

                if dataset_id in dataset_infos:
                    info = dataset_infos[dataset_id]
                    card_text += f"Dataset Info: {str(info)}\n"

                if card_text.strip():
                    dataset_texts.append(card_text)

            combined_text = "\n\n".join(dataset_texts)
            if len(combined_text) > 16000:
                combined_text = combined_text[:16000] + "\n\n...[truncated]..."

            return combined_text

        def _prepare_dataset_llm_prompt(data: Model) -> str:
            dataset_text = _compose_dataset_text(data)

            if not dataset_text.strip():
                return ""

            return (
                "You are evaluating machine learning dataset cards "
                "for quality. "
                "Based on the dataset information provided, evaluate quality "
                "indicators. Return STRICT JSON with these boolean fields "
                "and a notes string:\n"
                "{\n"
                '  "has_comprehensive_card": true|false,\n'
                '  "has_clear_data_source": true|false,\n'
                '  "has_preprocessing_info": true|false,\n'
                '  "has_large_size": true|false,\n'
                '  "notes": "brief analysis"\n'
                "}\n\n"
                "Definitions:\n"
                "- has_comprehensive_card: Contains sections like "
                "Description, Citation, Licensing, Usage\n"
                "- has_clear_data_source: Mentions specific data sources "
                "(Wikipedia, Common Crawl, etc.)\n"
                "- has_preprocessing_info: Evidence of data preprocessing, "
                "splits, quality controls, filtering\n"
                "- has_large_size: Dataset size > 10k entries/samples "
                "(look for numbers, size indicators)\n\n"
                "=== DATASET INFORMATION ===\n"
                f"{dataset_text}\n"
                "=== END DATASET INFO ===\n"
            )

        def _parse_dataset_llm_response(response: str) -> Dict[str, Any]:
            try:
                obj = json.loads(response)
                return {
                    "has_comprehensive_card": bool(
                        obj.get("has_comprehensive_card", False)
                    ),
                    "has_clear_data_source": bool(
                        obj.get("has_clear_data_source", False)
                    ),
                    "has_preprocessing_info": bool(
                        obj.get("has_preprocessing_info", False)
                    ),
                    "has_large_size": bool(
                        obj.get("has_large_size", False)
                    ),
                    "notes": str(obj.get("notes", ""))[:400],
                }
            except Exception:
                return {
                    "has_comprehensive_card": False,
                    "has_clear_data_source": False,
                    "has_preprocessing_info": False,
                    "has_large_size": False,
                    "notes": "Failed to parse LLM response"
                }

        try:
            dataset_cards = getattr(Data, "dataset_cards", {})
            dataset_infos = getattr(Data, "dataset_infos", {})

            if not dataset_cards and not dataset_infos:
                return MetricResult(
                    metric_type=MetricType.DATASET_QUALITY,
                    value=0.0,
                    details={"error": "No dataset information available"},
                    latency_ms=0,
                )

            prompt = _prepare_dataset_llm_prompt(Data)

            if not prompt:
                return MetricResult(
                    metric_type=MetricType.DATASET_QUALITY,
                    value=0.0,
                    details={"error": "No dataset content to analyze"},
                    latency_ms=0,
                )

            response = self.llm_manager.call_gemini_api(prompt)
            parsed = _parse_dataset_llm_response(response.content)

            score = 0.0
            if parsed["has_comprehensive_card"]:
                score += 0.4
            if parsed["has_clear_data_source"]:
                score += 0.2
            if parsed["has_preprocessing_info"]:
                score += 0.2
            if parsed["has_large_size"]:
                score += 0.2

            if score > 1.0:
                score = 1.0

            details = {
                "mode": "llm",
                "dataset_count": len(dataset_cards),
                **parsed
            }

            return MetricResult(
                metric_type=MetricType.DATASET_QUALITY,
                value=score,
                details=details,
                latency_ms=0,
            )

        except Exception as e:
            logging.error(f"Failed to evaluate dataset quality: {e}")
            raise RuntimeError("Dataset quality evaluation failed") from e
=======
            raise RuntimeError("LLM evaluation failed") from exc
>>>>>>> 963d02bc
<|MERGE_RESOLUTION|>--- conflicted
+++ resolved
@@ -283,13 +283,8 @@
             logging.error(f"Failed to evaluate model size: {e}")
             raise RuntimeError("Size evaluation failed") from e
 
-<<<<<<< HEAD
     def EvaluateDatasetAndCodeScore(self, Data: Model) -> MetricResult:
         def _compose_source_text(data: Model) -> str:
-=======
-    def EvaluateRampUpTime(self, Model: ModelManager) -> MetricResult:
-        def _compose_source_text(data: ModelManager) -> str:
->>>>>>> 963d02bc
             readme = ""
             path = getattr(data, "readme_path", None)
             if path:
@@ -298,20 +293,15 @@
                         readme = fh.read()
                 except Exception:
                     readme = ""
-<<<<<<< HEAD
             card = ""
             card_obj = getattr(data, "card", None)
             if card_obj is not None:
                 card = str(card_obj)
             text = (readme + "\n\n" + card).strip()
-=======
-            text = (readme).strip()
->>>>>>> 963d02bc
             if len(text) > 16000:
                 text = text[:16000] + "\n\n...[truncated]..."
             return text
 
-<<<<<<< HEAD
         def prepare_llm_prompt(data: Model) -> str:
             assert isinstance(data, Model)
             text = _compose_source_text(data)
@@ -333,7 +323,375 @@
                 "Hugging Face Hub datasets (huggingface.co/datasets/).\n"
                 "- links_to_code_repo: Contains links to training/"
                 "fine-tuning code repositories (GitHub, GitLab, etc.).\n\n"
-=======
+                "=== BEGIN TEXT ===\n"
+                f"{text}\n"
+                "=== END TEXT ===\n"
+            )
+
+        def parse_llm_response(response: str) -> Dict[str, Any]:
+            obj = json.loads(response)
+            return {
+                "lists_training_datasets": bool(
+                    obj.get("lists_training_datasets", False)
+                ),
+                "links_to_huggingface_datasets": bool(
+                    obj.get("links_to_huggingface_datasets", False)
+                ),
+                "links_to_code_repo": bool(
+                    obj.get("links_to_code_repo", False)
+                ),
+                "notes": str(obj.get("notes", ""))[:400],
+            }
+
+        try:
+            prompt = prepare_llm_prompt(Data)
+            response = self.llm_manager.call_gemini_api(prompt)
+            parsed = parse_llm_response(response.content)
+
+            score = 0.0
+            if parsed["lists_training_datasets"]:
+                score += 0.3
+            if parsed["links_to_huggingface_datasets"]:
+                score += 0.3
+            if parsed["links_to_code_repo"]:
+                score += 0.4
+            if score > 1.0:
+                score = 1.0
+
+            details = {"mode": "llm", **parsed}
+
+            return MetricResult(
+                metric_type=MetricType.DATASET_AND_CODE_SCORE,
+                value=score,
+                details=details,
+                latency_ms=0,
+            )
+
+        except Exception as exc:
+            raise RuntimeError("Dataset and code evaluation failed") from exc
+
+    def EvaluateAvailability(self, Model: Model) -> MetricResult:
+        try:
+            if isinstance(Model.repo_metadata, dict):
+                is_private = Model.repo_metadata.get("private", False)
+                if isinstance(is_private, str):
+                    is_private = is_private.lower() == "true"
+                availability = 0.0 if is_private else 1.0
+                details = {"is_private": is_private}
+            else:
+                availability = 0.0
+                details = {"error": "repo_metadata is not a dictionary"}
+
+            return MetricResult(
+                metric_type=MetricType.AVAILABILITY,
+                value=availability,
+                details=details,
+                latency_ms=0,
+            )
+
+        except Exception as e:
+            logging.error(f"Failed to evaluate availability: {e}")
+            raise RuntimeError("Availability evaluation failed") from e
+
+    def EvaluateCodeQuality(self, Data: Model) -> MetricResult:
+        def _check_test_files(repo_contents: list) -> bool:
+            if not isinstance(repo_contents, list):
+                return False
+
+            test_indicators = [
+                'test', 'tests', 'testing', 'unittest', 'unit_test',
+                'test_', '_test', 'spec', 'specs'
+            ]
+
+            for item in repo_contents:
+                if isinstance(item, dict):
+                    name = item.get('name', '').lower()
+                    path = item.get('path', '').lower()
+
+                    for indicator in test_indicators:
+                        if (indicator in name or indicator in path or
+                                name.startswith('test_') or
+                                name.endswith('_test.py') or
+                                name.endswith('_test') or
+                                'test.py' in name):
+                            return True
+            return False
+
+        def _check_dependency_management(repo_contents: list) -> bool:
+            if not isinstance(repo_contents, list):
+                return False
+
+            dependency_files = [
+                'requirements.txt', 'setup.py', 'pyproject.toml',
+                'pipfile', 'poetry.lock', 'conda.yml', 'environment.yml'
+            ]
+
+            for item in repo_contents:
+                if isinstance(item, dict):
+                    name = item.get('name', '').lower()
+                    if name in dependency_files:
+                        return True
+            return False
+
+        def _analyze_code_with_llm(repo_contents: list) -> Dict[str, Any]:
+            repo_summary = []
+            for item in repo_contents[:50]:
+                if isinstance(item, dict):
+                    name = item.get('name', '')
+                    item_type = item.get('type', '')
+                    repo_summary.append(f"{item_type}: {name}")
+
+            repo_text = "\n".join(repo_summary)
+
+            prompt = (
+                "You are analyzing a code repository structure for quality. "
+                "Based on the file/directory listing below, evaluate "
+                "code quality indicators. "
+                "Return STRICT JSON with these boolean fields:\n"
+                "{\n"
+                '  "has_comprehensive_tests": true|false,\n'
+                '  "shows_good_structure": true|false,\n'
+                '  "has_documentation": true|false,\n'
+                '  "notes": "brief analysis"\n'
+                "}\n\n"
+                "Definitions:\n"
+                "- has_comprehensive_tests: Tests appear to cover "
+                "multiple components/modules\n"
+                "- shows_good_structure: Clear separation of concerns, "
+                "organized directories\n"
+                "- has_documentation: README, docs, or inline "
+                "documentation present\n\n"
+                "=== REPOSITORY STRUCTURE ===\n"
+                f"{repo_text}\n"
+                "=== END STRUCTURE ===\n"
+            )
+
+            try:
+                response = self.llm_manager.call_gemini_api(prompt)
+                obj = json.loads(response.content)
+                return {
+                    "has_comprehensive_tests": bool(
+                        obj.get("has_comprehensive_tests", False)
+                    ),
+                    "shows_good_structure": bool(
+                        obj.get("shows_good_structure", False)
+                    ),
+                    "has_documentation": bool(
+                        obj.get("has_documentation", False)
+                    ),
+                    "notes": str(obj.get("notes", ""))[:400],
+                }
+            except Exception:
+                return {
+                    "has_comprehensive_tests": False,
+                    "shows_good_structure": False,
+                    "has_documentation": False,
+                    "notes": "LLM analysis failed"
+                }
+
+        try:
+            repo_contents = getattr(Data, "repo_contents", [])
+
+            if not isinstance(repo_contents, list):
+                return MetricResult(
+                    metric_type=MetricType.CODE_QUALITY,
+                    value=0.0,
+                    details={"error": "No repository contents available"},
+                    latency_ms=0,
+                )
+
+            has_tests = _check_test_files(repo_contents)
+            has_dependency_mgmt = _check_dependency_management(repo_contents)
+
+            llm_analysis = _analyze_code_with_llm(repo_contents)
+
+            score = 0.0
+            if has_tests:
+                score += 0.4
+
+            if llm_analysis["shows_good_structure"]:
+                score += 0.3
+            if has_dependency_mgmt:
+                score += 0.3
+
+            if score > 1.0:
+                score = 1.0
+
+            details = {
+                "has_tests": has_tests,
+                "has_dependency_management": has_dependency_mgmt,
+                "lint_check_proxy": llm_analysis["shows_good_structure"],
+                "llm_analysis": llm_analysis
+            }
+
+            return MetricResult(
+                metric_type=MetricType.CODE_QUALITY,
+                value=score,
+                details=details,
+                latency_ms=0,
+            )
+
+        except Exception as e:
+            logging.error(f"Failed to evaluate code quality: {e}")
+            raise RuntimeError("Code quality evaluation failed") from e
+
+    def EvaluateDatasetsQuality(self, Data: Model) -> MetricResult:
+
+        def _compose_dataset_text(data: Model) -> str:
+            dataset_texts = []
+
+            dataset_cards = getattr(data, "dataset_cards", {})
+            dataset_infos = getattr(data, "dataset_infos", {})
+
+            for dataset_id, card in dataset_cards.items():
+                card_text = ""
+                if card is not None:
+                    card_text += f"Dataset: {dataset_id}\n"
+                    card_text += f"Card Data: {str(card)}\n"
+
+                if dataset_id in dataset_infos:
+                    info = dataset_infos[dataset_id]
+                    card_text += f"Dataset Info: {str(info)}\n"
+
+                if card_text.strip():
+                    dataset_texts.append(card_text)
+
+            combined_text = "\n\n".join(dataset_texts)
+            if len(combined_text) > 16000:
+                combined_text = combined_text[:16000] + "\n\n...[truncated]..."
+
+            return combined_text
+
+        def _prepare_dataset_llm_prompt(data: Model) -> str:
+            dataset_text = _compose_dataset_text(data)
+
+            if not dataset_text.strip():
+                return ""
+
+            return (
+                "You are evaluating machine learning dataset cards "
+                "for quality. "
+                "Based on the dataset information provided, evaluate quality "
+                "indicators. Return STRICT JSON with these boolean fields "
+                "and a notes string:\n"
+                "{\n"
+                '  "has_comprehensive_card": true|false,\n'
+                '  "has_clear_data_source": true|false,\n'
+                '  "has_preprocessing_info": true|false,\n'
+                '  "has_large_size": true|false,\n'
+                '  "notes": "brief analysis"\n'
+                "}\n\n"
+                "Definitions:\n"
+                "- has_comprehensive_card: Contains sections like "
+                "Description, Citation, Licensing, Usage\n"
+                "- has_clear_data_source: Mentions specific data sources "
+                "(Wikipedia, Common Crawl, etc.)\n"
+                "- has_preprocessing_info: Evidence of data preprocessing, "
+                "splits, quality controls, filtering\n"
+                "- has_large_size: Dataset size > 10k entries/samples "
+                "(look for numbers, size indicators)\n\n"
+                "=== DATASET INFORMATION ===\n"
+                f"{dataset_text}\n"
+                "=== END DATASET INFO ===\n"
+            )
+
+        def _parse_dataset_llm_response(response: str) -> Dict[str, Any]:
+            try:
+                obj = json.loads(response)
+                return {
+                    "has_comprehensive_card": bool(
+                        obj.get("has_comprehensive_card", False)
+                    ),
+                    "has_clear_data_source": bool(
+                        obj.get("has_clear_data_source", False)
+                    ),
+                    "has_preprocessing_info": bool(
+                        obj.get("has_preprocessing_info", False)
+                    ),
+                    "has_large_size": bool(
+                        obj.get("has_large_size", False)
+                    ),
+                    "notes": str(obj.get("notes", ""))[:400],
+                }
+            except Exception:
+                return {
+                    "has_comprehensive_card": False,
+                    "has_clear_data_source": False,
+                    "has_preprocessing_info": False,
+                    "has_large_size": False,
+                    "notes": "Failed to parse LLM response"
+                }
+
+        try:
+            dataset_cards = getattr(Data, "dataset_cards", {})
+            dataset_infos = getattr(Data, "dataset_infos", {})
+
+            if not dataset_cards and not dataset_infos:
+                return MetricResult(
+                    metric_type=MetricType.DATASET_QUALITY,
+                    value=0.0,
+                    details={"error": "No dataset information available"},
+                    latency_ms=0,
+                )
+
+            prompt = _prepare_dataset_llm_prompt(Data)
+
+            if not prompt:
+                return MetricResult(
+                    metric_type=MetricType.DATASET_QUALITY,
+                    value=0.0,
+                    details={"error": "No dataset content to analyze"},
+                    latency_ms=0,
+                )
+
+            response = self.llm_manager.call_gemini_api(prompt)
+            parsed = _parse_dataset_llm_response(response.content)
+
+            score = 0.0
+            if parsed["has_comprehensive_card"]:
+                score += 0.4
+            if parsed["has_clear_data_source"]:
+                score += 0.2
+            if parsed["has_preprocessing_info"]:
+                score += 0.2
+            if parsed["has_large_size"]:
+                score += 0.2
+
+            if score > 1.0:
+                score = 1.0
+
+            details = {
+                "mode": "llm",
+                "dataset_count": len(dataset_cards),
+                **parsed
+            }
+
+            return MetricResult(
+                metric_type=MetricType.DATASET_QUALITY,
+                value=score,
+                details=details,
+                latency_ms=0,
+            )
+
+        except Exception as e:
+            logging.error(f"Failed to evaluate dataset quality: {e}")
+            raise RuntimeError("Dataset quality evaluation failed") from e
+
+    def EvaluateRampUpTime(self, Model: ModelManager) -> MetricResult:
+        def _compose_source_text(data: ModelManager) -> str:
+            readme = ""
+            path = getattr(data, "readme_path", None)
+            if path:
+                try:
+                    with open(path, "r", encoding="utf-8") as fh:
+                        readme = fh.read()
+                except Exception:
+                    readme = ""
+            text = (readme).strip()
+            if len(text) > 16000:
+                text = text[:16000] + "\n\n...[truncated]..."
+            return text
+
         def prepare_llm_prompt(data: ModelManager) -> str:
             assert isinstance(data, ModelManager)
             text = _compose_source_text(data)
@@ -354,26 +712,12 @@
                 " (Contains headings like 'Usage', 'Training Data', "
                 "'Evaluation', etc.)."
                 " (0.0 = none, 0.5 = excellent). Return a single float value.\n"
->>>>>>> 963d02bc
                 "=== BEGIN TEXT ===\n"
                 f"{text}\n"
                 "=== END TEXT ===\n"
             )
 
         def parse_llm_response(response: str) -> Dict[str, Any]:
-<<<<<<< HEAD
-            obj = json.loads(response)
-            return {
-                "lists_training_datasets": bool(
-                    obj.get("lists_training_datasets", False)
-                ),
-                "links_to_huggingface_datasets": bool(
-                    obj.get("links_to_huggingface_datasets", False)
-                ),
-                "links_to_code_repo": bool(
-                    obj.get("links_to_code_repo", False)
-                ),
-=======
             logging.info(f"LLM Response received: {repr(response)}")
             if not response or not response.strip():
                 raise ValueError("Empty response from LLM")
@@ -402,26 +746,10 @@
             return {
                 "quality_of_example_code": float(quality_val),
                 "readme_coverage": float(readme_val),
->>>>>>> 963d02bc
                 "notes": str(obj.get("notes", ""))[:400],
             }
 
         try:
-<<<<<<< HEAD
-            prompt = prepare_llm_prompt(Data)
-            response = self.llm_manager.call_gemini_api(prompt)
-            parsed = parse_llm_response(response.content)
-
-            score = 0.0
-            if parsed["lists_training_datasets"]:
-                score += 0.3
-            if parsed["links_to_huggingface_datasets"]:
-                score += 0.3
-            if parsed["links_to_code_repo"]:
-                score += 0.4
-            if score > 1.0:
-                score = 1.0
-=======
             prompt = prepare_llm_prompt(Model)
             logging.info(f"Calling LLM with prompt length: {len(prompt)}")
             response = self.llm_manager.call_gemini_api(prompt)
@@ -432,331 +760,15 @@
             score = 0.0
             score += parsed["quality_of_example_code"]
             score += parsed["readme_coverage"]
->>>>>>> 963d02bc
 
             details = {"mode": "llm", **parsed}
 
             return MetricResult(
-<<<<<<< HEAD
-                metric_type=MetricType.DATASET_AND_CODE_SCORE,
-=======
                 metric_type=MetricType.RAMP_UP_TIME,
->>>>>>> 963d02bc
                 value=score,
                 details=details,
                 latency_ms=0,
             )
 
         except Exception as exc:
-<<<<<<< HEAD
-            raise RuntimeError("Dataset and code evaluation failed") from exc
-
-    def EvaluateAvailability(self, Model: Model) -> MetricResult:
-        try:
-            if isinstance(Model.repo_metadata, dict):
-                is_private = Model.repo_metadata.get("private", False)
-                if isinstance(is_private, str):
-                    is_private = is_private.lower() == "true"
-                availability = 0.0 if is_private else 1.0
-                details = {"is_private": is_private}
-            else:
-                availability = 0.0
-                details = {"error": "repo_metadata is not a dictionary"}
-
-            return MetricResult(
-                metric_type=MetricType.AVAILABILITY,
-                value=availability,
-                details=details,
-                latency_ms=0,
-            )
-
-        except Exception as e:
-            logging.error(f"Failed to evaluate availability: {e}")
-            raise RuntimeError("Availability evaluation failed") from e
-
-    def EvaluateCodeQuality(self, Data: Model) -> MetricResult:
-        def _check_test_files(repo_contents: list) -> bool:
-            if not isinstance(repo_contents, list):
-                return False
-
-            test_indicators = [
-                'test', 'tests', 'testing', 'unittest', 'unit_test',
-                'test_', '_test', 'spec', 'specs'
-            ]
-
-            for item in repo_contents:
-                if isinstance(item, dict):
-                    name = item.get('name', '').lower()
-                    path = item.get('path', '').lower()
-
-                    for indicator in test_indicators:
-                        if (indicator in name or indicator in path or
-                                name.startswith('test_') or
-                                name.endswith('_test.py') or
-                                name.endswith('_test') or
-                                'test.py' in name):
-                            return True
-            return False
-
-        def _check_dependency_management(repo_contents: list) -> bool:
-            if not isinstance(repo_contents, list):
-                return False
-
-            dependency_files = [
-                'requirements.txt', 'setup.py', 'pyproject.toml',
-                'pipfile', 'poetry.lock', 'conda.yml', 'environment.yml'
-            ]
-
-            for item in repo_contents:
-                if isinstance(item, dict):
-                    name = item.get('name', '').lower()
-                    if name in dependency_files:
-                        return True
-            return False
-
-        def _analyze_code_with_llm(repo_contents: list) -> Dict[str, Any]:
-            repo_summary = []
-            for item in repo_contents[:50]:
-                if isinstance(item, dict):
-                    name = item.get('name', '')
-                    item_type = item.get('type', '')
-                    repo_summary.append(f"{item_type}: {name}")
-
-            repo_text = "\n".join(repo_summary)
-
-            prompt = (
-                "You are analyzing a code repository structure for quality. "
-                "Based on the file/directory listing below, evaluate "
-                "code quality indicators. "
-                "Return STRICT JSON with these boolean fields:\n"
-                "{\n"
-                '  "has_comprehensive_tests": true|false,\n'
-                '  "shows_good_structure": true|false,\n'
-                '  "has_documentation": true|false,\n'
-                '  "notes": "brief analysis"\n'
-                "}\n\n"
-                "Definitions:\n"
-                "- has_comprehensive_tests: Tests appear to cover "
-                "multiple components/modules\n"
-                "- shows_good_structure: Clear separation of concerns, "
-                "organized directories\n"
-                "- has_documentation: README, docs, or inline "
-                "documentation present\n\n"
-                "=== REPOSITORY STRUCTURE ===\n"
-                f"{repo_text}\n"
-                "=== END STRUCTURE ===\n"
-            )
-
-            try:
-                response = self.llm_manager.call_gemini_api(prompt)
-                obj = json.loads(response.content)
-                return {
-                    "has_comprehensive_tests": bool(
-                        obj.get("has_comprehensive_tests", False)
-                    ),
-                    "shows_good_structure": bool(
-                        obj.get("shows_good_structure", False)
-                    ),
-                    "has_documentation": bool(
-                        obj.get("has_documentation", False)
-                    ),
-                    "notes": str(obj.get("notes", ""))[:400],
-                }
-            except Exception:
-                return {
-                    "has_comprehensive_tests": False,
-                    "shows_good_structure": False,
-                    "has_documentation": False,
-                    "notes": "LLM analysis failed"
-                }
-
-        try:
-            repo_contents = getattr(Data, "repo_contents", [])
-
-            if not isinstance(repo_contents, list):
-                return MetricResult(
-                    metric_type=MetricType.CODE_QUALITY,
-                    value=0.0,
-                    details={"error": "No repository contents available"},
-                    latency_ms=0,
-                )
-
-            has_tests = _check_test_files(repo_contents)
-            has_dependency_mgmt = _check_dependency_management(repo_contents)
-
-            llm_analysis = _analyze_code_with_llm(repo_contents)
-
-            score = 0.0
-            if has_tests:
-                score += 0.4
-
-            if llm_analysis["shows_good_structure"]:
-                score += 0.3
-            if has_dependency_mgmt:
-                score += 0.3
-
-            if score > 1.0:
-                score = 1.0
-
-            details = {
-                "has_tests": has_tests,
-                "has_dependency_management": has_dependency_mgmt,
-                "lint_check_proxy": llm_analysis["shows_good_structure"],
-                "llm_analysis": llm_analysis
-            }
-
-            return MetricResult(
-                metric_type=MetricType.CODE_QUALITY,
-                value=score,
-                details=details,
-                latency_ms=0,
-            )
-
-        except Exception as e:
-            logging.error(f"Failed to evaluate code quality: {e}")
-            raise RuntimeError("Code quality evaluation failed") from e
-
-    def EvaluateDatasetsQuality(self, Data: Model) -> MetricResult:
-
-        def _compose_dataset_text(data: Model) -> str:
-            dataset_texts = []
-
-            dataset_cards = getattr(data, "dataset_cards", {})
-            dataset_infos = getattr(data, "dataset_infos", {})
-
-            for dataset_id, card in dataset_cards.items():
-                card_text = ""
-                if card is not None:
-                    card_text += f"Dataset: {dataset_id}\n"
-                    card_text += f"Card Data: {str(card)}\n"
-
-                if dataset_id in dataset_infos:
-                    info = dataset_infos[dataset_id]
-                    card_text += f"Dataset Info: {str(info)}\n"
-
-                if card_text.strip():
-                    dataset_texts.append(card_text)
-
-            combined_text = "\n\n".join(dataset_texts)
-            if len(combined_text) > 16000:
-                combined_text = combined_text[:16000] + "\n\n...[truncated]..."
-
-            return combined_text
-
-        def _prepare_dataset_llm_prompt(data: Model) -> str:
-            dataset_text = _compose_dataset_text(data)
-
-            if not dataset_text.strip():
-                return ""
-
-            return (
-                "You are evaluating machine learning dataset cards "
-                "for quality. "
-                "Based on the dataset information provided, evaluate quality "
-                "indicators. Return STRICT JSON with these boolean fields "
-                "and a notes string:\n"
-                "{\n"
-                '  "has_comprehensive_card": true|false,\n'
-                '  "has_clear_data_source": true|false,\n'
-                '  "has_preprocessing_info": true|false,\n'
-                '  "has_large_size": true|false,\n'
-                '  "notes": "brief analysis"\n'
-                "}\n\n"
-                "Definitions:\n"
-                "- has_comprehensive_card: Contains sections like "
-                "Description, Citation, Licensing, Usage\n"
-                "- has_clear_data_source: Mentions specific data sources "
-                "(Wikipedia, Common Crawl, etc.)\n"
-                "- has_preprocessing_info: Evidence of data preprocessing, "
-                "splits, quality controls, filtering\n"
-                "- has_large_size: Dataset size > 10k entries/samples "
-                "(look for numbers, size indicators)\n\n"
-                "=== DATASET INFORMATION ===\n"
-                f"{dataset_text}\n"
-                "=== END DATASET INFO ===\n"
-            )
-
-        def _parse_dataset_llm_response(response: str) -> Dict[str, Any]:
-            try:
-                obj = json.loads(response)
-                return {
-                    "has_comprehensive_card": bool(
-                        obj.get("has_comprehensive_card", False)
-                    ),
-                    "has_clear_data_source": bool(
-                        obj.get("has_clear_data_source", False)
-                    ),
-                    "has_preprocessing_info": bool(
-                        obj.get("has_preprocessing_info", False)
-                    ),
-                    "has_large_size": bool(
-                        obj.get("has_large_size", False)
-                    ),
-                    "notes": str(obj.get("notes", ""))[:400],
-                }
-            except Exception:
-                return {
-                    "has_comprehensive_card": False,
-                    "has_clear_data_source": False,
-                    "has_preprocessing_info": False,
-                    "has_large_size": False,
-                    "notes": "Failed to parse LLM response"
-                }
-
-        try:
-            dataset_cards = getattr(Data, "dataset_cards", {})
-            dataset_infos = getattr(Data, "dataset_infos", {})
-
-            if not dataset_cards and not dataset_infos:
-                return MetricResult(
-                    metric_type=MetricType.DATASET_QUALITY,
-                    value=0.0,
-                    details={"error": "No dataset information available"},
-                    latency_ms=0,
-                )
-
-            prompt = _prepare_dataset_llm_prompt(Data)
-
-            if not prompt:
-                return MetricResult(
-                    metric_type=MetricType.DATASET_QUALITY,
-                    value=0.0,
-                    details={"error": "No dataset content to analyze"},
-                    latency_ms=0,
-                )
-
-            response = self.llm_manager.call_gemini_api(prompt)
-            parsed = _parse_dataset_llm_response(response.content)
-
-            score = 0.0
-            if parsed["has_comprehensive_card"]:
-                score += 0.4
-            if parsed["has_clear_data_source"]:
-                score += 0.2
-            if parsed["has_preprocessing_info"]:
-                score += 0.2
-            if parsed["has_large_size"]:
-                score += 0.2
-
-            if score > 1.0:
-                score = 1.0
-
-            details = {
-                "mode": "llm",
-                "dataset_count": len(dataset_cards),
-                **parsed
-            }
-
-            return MetricResult(
-                metric_type=MetricType.DATASET_QUALITY,
-                value=score,
-                details=details,
-                latency_ms=0,
-            )
-
-        except Exception as e:
-            logging.error(f"Failed to evaluate dataset quality: {e}")
-            raise RuntimeError("Dataset quality evaluation failed") from e
-=======
-            raise RuntimeError("LLM evaluation failed") from exc
->>>>>>> 963d02bc
+            raise RuntimeError("LLM evaluation failed") from exc